--- conflicted
+++ resolved
@@ -1,10 +1,9 @@
-<<<<<<< HEAD
-calico (1.4.3+1__SNAPSHOT__~__STREAM__) __STREAM__; urgency=low
+calico (1.4.4+1__SNAPSHOT__~__STREAM__) __STREAM__; urgency=low
 
   * Development release.
 
  -- Shaun Crampton <shaun@tigera.io>  Mon, 5 Sep 2016 15:24:06 +0100
-=======
+
 felix (1.4.4-1-xenial) xenial; urgency=low
 
   * felix release (from Git commit 567247c).
@@ -32,7 +31,6 @@
     - Pin pycparser version.
 
  -- Neil Jerram <neil@tigera.io>  Mon, 31 Oct 2016 16:15:06 +0000
->>>>>>> f6ddc11a
 
 calico (1.4.3-1-xenial) xenial; urgency=low
 
